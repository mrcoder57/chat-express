--- conflicted
+++ resolved
@@ -3,11 +3,7 @@
 
 config();
 
-<<<<<<< HEAD
 const JWT_ACCESS_SECRET = process.env.JWT_ACCESS_SECRET!;
-=======
-const JWT_ACCESS_SECRET = process.env.JWT_ACCESS_SECRET!
->>>>>>> 80f81f54
 
 interface TokenPayload {
     userId: string;
